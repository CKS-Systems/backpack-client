{
  "name": "@cks-systems/backpack-client",
<<<<<<< HEAD
  "version": "3.0.10",
=======
  "version": "3.0.11",
>>>>>>> 1272e255
  "description": "Backpack exchange typescript client",
  "main": "lib/backpack_client.js",
  "license": "MIT",
  "types": "lib/backpack_client.d.ts",
  "homepage": "https://github.com/CKS-Systems/backpack-client",
  "repository": {
    "type": "git",
    "url": "https://github.com/CKS-Systems/backpack-client"
  },
  "scripts": {
    "build": "tsc",
    "prebuild": "yarn clean",
    "clean": "rimraf lib"
  },
  "dependencies": {
    "got": "^11.8.2",
    "qs": "^6.11.2",
    "ws": "^8.16.0"
  },
  "devDependencies": {
    "@types/node": "^20.10.6",
    "@types/qs": "^6.9.7",
    "@types/ws": "^8.5.10",
    "rimraf": "^3.0.2",
    "ts-node": "^10.9.1",
    "typescript": "^5.1.3"
  }
}<|MERGE_RESOLUTION|>--- conflicted
+++ resolved
@@ -1,10 +1,6 @@
 {
   "name": "@cks-systems/backpack-client",
-<<<<<<< HEAD
-  "version": "3.0.10",
-=======
-  "version": "3.0.11",
->>>>>>> 1272e255
+  "version": "3.0.12",
   "description": "Backpack exchange typescript client",
   "main": "lib/backpack_client.js",
   "license": "MIT",
